--- conflicted
+++ resolved
@@ -13,14 +13,9 @@
 thiserror = "2"
 base64 = "0.22.1"
 serde_qs = "0.13.0"
-<<<<<<< HEAD
-reqwest = { version = "0.11", features = ["json"] }
+reqwest = { version = "0.12", features = ["json"] }
 rust_decimal = "1.36.0"
-reqwest-middleware = "0.2.5"
+reqwest-middleware = "0.4"
 async-trait = "0.1.83"
 tokio = { version = "1", features = ["full"] }
-task-local-extensions = "0.1.4"
-=======
-reqwest = { version = "0.12", features = ["json"] }
-rust_decimal = "1.36.0"
->>>>>>> bc60bd01
+task-local-extensions = "0.1.4"